--- conflicted
+++ resolved
@@ -20,34 +20,6 @@
 var _ = Describe("Replica", func() {
 
 	BeforeSuite(func() {
-<<<<<<< HEAD
-		signer, err := ecdsa.NewFromRandom()
-		Expect(err).ShouldNot(HaveOccurred())
-		stateMachine := consensus.NewStateMachine(block.PolkaBuilder{}, block.CommitBuilder{}, 1)
-		transitionBuffer = newMockTransitionBuffer()
-
-		shard := shard.Shard{
-			Hash:        sig.Hash{},
-			BlockHeader: sig.Hash{},
-			BlockHeight: 0,
-			Signatories: sig.Signatories{signer.Signatory()},
-		}
-
-		pool = NewMockLifoPool()
-
-		dispatcher = newMockDispatcher()
-		replica = New(dispatcher, signer.Signatory(), pool, consensus.WaitForPropose(0, 0), stateMachine, transitionBuffer, block.NewBlockchain(), shard)
-
-	})
-
-	Context("when a new Transaction is sent using Transact", func() {
-
-		It("should update the TxPool", func() {
-			replica.Transact(tx.Transaction{})
-			Expect(pool.Length()).Should(Equal(1))
-		})
-
-=======
 		transitionBuffer = newMockTransitionBuffer()
 		pool = NewMockLifoPool()
 		dispatcher = newMockDispatcher()
@@ -69,7 +41,6 @@
 			replica.Transact(tx.Transaction{})
 			Expect(pool.Length()).Should(Equal(1))
 		})
->>>>>>> e37b3106
 	})
 
 	Context("when new Transitions are sent", func() {
@@ -78,17 +49,6 @@
 		for _, t := range testCases {
 			t := t
 
-<<<<<<< HEAD
-			Context(fmt.Sprintf("when the replica gets transition - %s", reflect.TypeOf(t.inputTransition).Name()), func() {
-				It("should ", func() {
-
-					replica.Transition(t.inputTransition)
-					t.validateResults()
-				})
-			})
-		}
-
-=======
 			Context(fmt.Sprintf("when replica starts with intial state - %s", reflect.TypeOf(t.startingState).Name()), func() {
 				It("should pass", func() {
 					signer, err := ecdsa.NewFromRandom()
@@ -109,26 +69,16 @@
 				})
 			})
 		}
->>>>>>> e37b3106
 	})
 })
 
 type TestCase struct {
-<<<<<<< HEAD
-	inputTransition consensus.Transition
-
-	validateResults func()
-}
-
-var replica Replica
-=======
 	startingState consensus.State
 	finalState    consensus.State
 
 	transitions []consensus.Transition
 }
 
->>>>>>> e37b3106
 var dispatcher *mockDispatcher
 var transitionBuffer *mockTransitionBuffer
 var pool *mockLifoPool
@@ -136,88 +86,6 @@
 func generateTestCases() []TestCase {
 
 	return []TestCase{
-<<<<<<< HEAD
-
-		// Proposed with invalid Height
-		{
-			inputTransition: consensus.Proposed{
-				Block: block.Block{
-					Height: -1,
-				}},
-
-			validateResults: func() {
-				Expect(dispatcher.BufferLength()).Should(Equal(0))
-			},
-		},
-
-		// PreVoted with invalid Height
-		{
-			inputTransition: consensus.PreVoted{
-				SignedPreVote: block.SignedPreVote{
-					PreVote: block.PreVote{
-						Height: -1,
-					},
-				},
-			},
-
-			validateResults: func() {
-				Expect(dispatcher.BufferLength()).Should(Equal(0))
-			},
-		},
-
-		// PreCommitted with invalid Height
-		{
-			inputTransition: consensus.PreCommitted{
-				SignedPreCommit: block.SignedPreCommit{
-					PreCommit: block.PreCommit{
-						Polka: block.Polka{
-							Block:  &block.Block{},
-							Height: -1,
-						},
-					},
-				},
-			},
-
-			validateResults: func() {
-				Expect(dispatcher.BufferLength()).Should(Equal(0))
-			},
-		},
-
-		// Proposed from the future
-		{
-			inputTransition: consensus.Proposed{
-				Block: block.Block{
-					Height: 1,
-				}},
-
-			validateResults: func() {
-				Expect(transitionBuffer.BufferLength()).Should(Equal(1))
-			},
-		},
-
-		// PreVoted from the future
-		{
-			inputTransition: consensus.PreVoted{
-				SignedPreVote: block.SignedPreVote{
-					PreVote: block.PreVote{
-						Height: 1,
-					},
-				},
-			},
-
-			validateResults: func() {
-				Expect(transitionBuffer.BufferLength()).Should(Equal(2))
-			},
-		},
-
-		// PreCommitted from the future
-		{
-			inputTransition: consensus.PreCommitted{
-				SignedPreCommit: block.SignedPreCommit{
-					PreCommit: block.PreCommit{
-						Polka: block.Polka{
-							Block:  &block.Block{},
-=======
 		{
 			startingState: consensus.WaitForPropose(0, 0),
 			finalState:    consensus.WaitForPropose(0, 1),
@@ -252,54 +120,10 @@
 				consensus.PreVoted{
 					SignedPreVote: block.SignedPreVote{
 						PreVote: block.PreVote{
->>>>>>> e37b3106
 							Height: 1,
 						},
 					},
 				},
-<<<<<<< HEAD
-			},
-
-			validateResults: func() {
-				Expect(transitionBuffer.BufferLength()).Should(Equal(3))
-			},
-		},
-
-		// Proposed for the current Height
-		{
-			inputTransition: consensus.Proposed{
-				Block: block.Block{
-					Height: 0,
-				}},
-
-			validateResults: func() {
-				Expect(dispatcher.BufferLength()).Should(Equal(1))
-			},
-		},
-
-		// PreVoted for the current height
-		{
-			inputTransition: consensus.PreVoted{
-				SignedPreVote: block.SignedPreVote{
-					PreVote: block.PreVote{
-						Height: 0,
-					},
-				},
-			},
-
-			validateResults: func() {
-				Expect(dispatcher.BufferLength()).Should(Equal(2))
-			},
-		},
-
-		// PreCommitted for the current height
-		{
-			inputTransition: consensus.PreCommitted{
-				SignedPreCommit: block.SignedPreCommit{
-					PreCommit: block.PreCommit{
-						Polka: block.Polka{
-							Block:  &block.Block{},
-=======
 				consensus.PreCommitted{
 					SignedPreCommit: block.SignedPreCommit{
 						PreCommit: block.PreCommit{
@@ -318,17 +142,10 @@
 				consensus.PreVoted{
 					SignedPreVote: block.SignedPreVote{
 						PreVote: block.PreVote{
->>>>>>> e37b3106
 							Height: 0,
 						},
 					},
 				},
-<<<<<<< HEAD
-			},
-
-			validateResults: func() {
-				Expect(dispatcher.BufferLength()).Should(Equal(4))
-=======
 				consensus.PreCommitted{
 					SignedPreCommit: block.SignedPreCommit{
 						PreCommit: block.PreCommit{
@@ -339,7 +156,6 @@
 						},
 					},
 				},
->>>>>>> e37b3106
 			},
 		},
 	}
