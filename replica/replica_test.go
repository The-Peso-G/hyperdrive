--- conflicted
+++ resolved
@@ -65,19 +65,13 @@
 	Context("when new Transitions are sent", func() {
 
 		signer, _ := ecdsa.NewFromRandom()
-<<<<<<< HEAD
 		participant1, _ := ecdsa.NewFromRandom()
 		participant2, _ := ecdsa.NewFromRandom()
 		testCases := generateTestCases(signer, participant1, participant2)
-=======
-		p1, _ := ecdsa.NewFromRandom()
-		p2, _ := ecdsa.NewFromRandom()
-		testCases := generateTestCases(signer, p1, p2)
->>>>>>> cbc5839b
 		for _, t := range testCases {
 			t := t
 
-			FContext(fmt.Sprintf("when replica starts with intial state - %s", reflect.TypeOf(t.startingState).Name()), func() {
+			Context(fmt.Sprintf("when replica starts with intial state - %s", reflect.TypeOf(t.startingState).Name()), func() {
 				It(fmt.Sprintf("should arrive at %s", reflect.TypeOf(t.finalState).Name()), func() {
 
 					transitionBuffer := consensus.NewTransitionBuffer(128)
@@ -86,11 +80,7 @@
 						Hash:        sig.Hash{},
 						BlockHeader: sig.Hash{},
 						BlockHeight: 0,
-<<<<<<< HEAD
 						Signatories: sig.Signatories{signer.Signatory(), participant1.Signatory(), participant2.Signatory()},
-=======
-						Signatories: sig.Signatories{signer.Signatory(), p1.Signatory(), p2.Signatory()},
->>>>>>> cbc5839b
 					}
 					stateMachine := consensus.NewStateMachine(block.NewPolkaBuilder(), block.NewCommitBuilder(), t.consensusThreshold)
 					blockchain := block.NewBlockchain()
@@ -116,27 +106,15 @@
 }
 
 func generateTestCases(signer, p1, p2 sig.SignerVerifier) []TestCase {
-<<<<<<< HEAD
-	// futureBlockHeader := testutils.RandomHash()
-	// signedFutureBlock := signBlock(block.Block{
-	// 	Height: 2,
-	// 	Header: futureBlockHeader,
-	// }, signer)
-	// blockHeader := testutils.RandomHash()
-	// signedBlock := signBlock(block.Block{
-	// 	Height: 1,
-	// 	Header: blockHeader,
-	// }, signer)
-=======
-	signedFutureBlock := signBlock(block.Block{
-		Height: 2,
-		Header: testutils.RandomHash(),
-	}, signer)
 	signedBlock := signBlock(block.Block{
 		Height: 1,
 		Header: testutils.RandomHash(),
 	}, signer)
->>>>>>> cbc5839b
+	signedFutureBlock := signBlock(block.Block{
+		Height:       2,
+		Header:       testutils.RandomHash(),
+		ParentHeader: signedBlock.Header,
+	}, signer)
 
 	return []TestCase{
 		{
@@ -221,7 +199,7 @@
 			},
 		},
 
-		/*{
+		{
 			consensusThreshold: 2,
 
 			startingState: consensus.WaitForPropose(0, 1),
@@ -241,69 +219,12 @@
 					SignedPreCommit: generateSignedPreCommit(signedFutureBlock, p1, p1, p2),
 				},
 				consensus.PreCommitted{
-<<<<<<< HEAD
-					SignedPreCommit: block.SignedPreCommit{
-						PreCommit: block.PreCommit{
-							Polka: block.Polka{
-								Block:  &signedFutureBlock,
-								Height: 2,
-							},
-						},
-						Signatory: testutils.RandomSignatory(),
-						Signature: testutils.RandomSignature(),
-					},
-=======
 					SignedPreCommit: generateSignedPreCommit(signedFutureBlock, p2, p1, p2),
->>>>>>> cbc5839b
 				},
 				consensus.Proposed{
 					SignedBlock: signedBlock,
 				},
 				consensus.PreVoted{
-<<<<<<< HEAD
-					SignedPreVote: block.SignedPreVote{
-						PreVote: block.PreVote{
-							Block:  &signedBlock,
-							Height: 1,
-						},
-						Signatory: testutils.RandomSignatory(),
-						Signature: testutils.RandomSignature(),
-					},
-				},
-				consensus.PreVoted{
-					SignedPreVote: block.SignedPreVote{
-						PreVote: block.PreVote{
-							Block:  &signedBlock,
-							Height: 1,
-						},
-						Signatory: testutils.RandomSignatory(),
-						Signature: testutils.RandomSignature(),
-					},
-				},
-				consensus.PreCommitted{
-					SignedPreCommit: block.SignedPreCommit{
-						PreCommit: block.PreCommit{
-							Polka: block.Polka{
-								Block:  &signedBlock,
-								Height: 1,
-							},
-						},
-						Signatory: testutils.RandomSignatory(),
-						Signature: testutils.RandomSignature(),
-					},
-				},
-				consensus.PreCommitted{
-					SignedPreCommit: block.SignedPreCommit{
-						PreCommit: block.PreCommit{
-							Polka: block.Polka{
-								Block:  &signedBlock,
-								Height: 1,
-							},
-						},
-						Signatory: testutils.RandomSignatory(),
-						Signature: testutils.RandomSignature(),
-					},
-=======
 					SignedPreVote: generateSignedPreVote(signedBlock, p1),
 				},
 				consensus.PreVoted{
@@ -314,10 +235,9 @@
 				},
 				consensus.PreCommitted{
 					SignedPreCommit: generateSignedPreCommit(signedBlock, p2, p1, p2),
->>>>>>> cbc5839b
 				},
 			},
-		},*/
+		},
 	}
 }
 
@@ -326,12 +246,6 @@
 	return signedBlock
 }
 
-<<<<<<< HEAD
-// func signPreVote(blk block.PreVote, signer sig.SignerVerifier) block.SignedBlock {
-// 	signedBlock, _ := blk.Sign(signer)
-// 	return signedBlock
-// }
-=======
 func generateSignedPreVote(signedBlock block.SignedBlock, signer sig.SignerVerifier) block.SignedPreVote {
 	preVote := block.PreVote{
 		Block:  &signedBlock,
@@ -359,5 +273,4 @@
 
 	signedPreCommit, _ := preCommit.Sign(signer)
 	return signedPreCommit
-}
->>>>>>> cbc5839b
+}