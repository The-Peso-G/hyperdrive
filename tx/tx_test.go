--- conflicted
+++ resolved
@@ -1,29 +1 @@
-<<<<<<< HEAD
-package tx_test
-
-// import (
-// 	"github.com/renproject/hyperdrive/testutils"
-
-// 	. "github.com/onsi/ginkgo"
-// 	. "github.com/onsi/gomega"
-// 	. "github.com/renproject/hyperdrive/tx"
-// )
-
-// var _ = Describe("tx", func() {
-
-// 	Context("when a transaction is created", func() {
-// 		It("should marshal/unmarshal correctly", func() {
-// 			tx := testutils.RandomTransaction()
-// 			bytes, err := tx.Marshal()
-// 			Expect(err).ShouldNot(HaveOccurred())
-
-// 			unmarshalledTx := NewTransaction([32]byte{})
-// 			Expect(unmarshalledTx.Unmarshal(bytes)).ShouldNot(HaveOccurred())
-// 			Expect(unmarshalledTx).To(Equal(tx))
-// 		})
-// 	})
-
-// })
-=======
-package tx_test
->>>>>>> 2ee119f8
+package tx_test