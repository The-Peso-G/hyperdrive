--- conflicted
+++ resolved
@@ -5,17 +5,12 @@
 	"fmt"
 
 	"github.com/renproject/hyperdrive/sig"
-	"github.com/renproject/hyperdrive/sig/ecdsa"
 	"golang.org/x/crypto/sha3"
 )
 
 // PreVote is you voting for the encapsulated block to be added
-<<<<<<< HEAD
-// during this round at this height
-=======
 // during this round at this height. It is a PreVoteNil when the block
 // is nil.
->>>>>>> c584625d
 type PreVote struct {
 	Block  *SignedBlock
 	Round  Round
@@ -23,11 +18,7 @@
 }
 
 // NewPreVote creates a PreVote
-<<<<<<< HEAD
 func NewPreVote(block *SignedBlock, round Round, height Height) PreVote {
-=======
-func NewPreVote(block *Block, round Round, height Height) PreVote {
->>>>>>> c584625d
 	return PreVote{
 		Block:  block,
 		Round:  round,
@@ -75,31 +66,10 @@
 	Signatory sig.Signatory
 }
 
-<<<<<<< HEAD
-=======
-func (sPreVote SignedPreVote) String() string {
-	return fmt.Sprintf("SignedPreVote(%s,Signature=%v,Signatory=%v)",
-		sPreVote.PreVote.String(),
-		sPreVote.Signature,
-		sPreVote.Signatory)
-}
-
-// GenerateSignedPreVote from a block signed with a random private
-// key
-func GenerateSignedPreVote(block *Block) SignedPreVote {
-	preVote := NewPreVote(block, block.Round, block.Height)
-	newSV, err := ecdsa.NewFromRandom()
-	if err != nil {
-		panic("SignedPreVote.Generate: ecdsa failed")
-	}
-	signed, err := preVote.Sign(newSV)
-	if err != nil {
-		panic("SignedPreVote.Generate: sign failed")
-	}
-	return signed
-}
-
->>>>>>> c584625d
+func (signedPreVote SignedPreVote) String() string {
+	return fmt.Sprintf("SignedPreVote(%s,Signature=%v,Signatory=%v)", signedPreVote.PreVote.String(), signedPreVote.Signature, signedPreVote.Signatory)
+}
+
 // Polka is created when 2/3 of the nodes in the network have all
 // PreVoted for a given block.
 type Polka struct {
@@ -115,7 +85,7 @@
 	if other.Block == nil || polka.Block == nil {
 		return polka.Block == other.Block
 	}
-	return polka.Block.Equal(*other.Block) &&
+	return polka.Block.Equal(other.Block.Block) &&
 		polka.Round == other.Round &&
 		polka.Height == other.Height &&
 		polka.Signatures.Equal(other.Signatures) &&
@@ -127,95 +97,16 @@
 	if polka.Block != nil {
 		blockHeader = base64.StdEncoding.EncodeToString(polka.Block.Header[:])
 	}
-<<<<<<< HEAD
-	return fmt.Sprintf("Polka(%s,Round=%d,Height=%d)", blockHeader, polka.Round, polka.Height)
-}
-
-// PolkaBuilder should start empty and be filled with valid
-// SignedPreVote with Insert
-type PolkaBuilder map[Height]map[sig.Signatory]SignedPreVote
-
-func NewPolkaBuilder() PolkaBuilder {
-	return PolkaBuilder{}
-}
-
-// Insert takes a valid SignedPreVote to register the vote. You can
-// give this duplicate valid SignedPreVote and only one vote will be
-// registered.
-func (builder PolkaBuilder) Insert(preVote SignedPreVote) {
-	if _, ok := builder[preVote.Height]; !ok {
-		builder[preVote.Height] = map[sig.Signatory]SignedPreVote{}
-	}
-	if _, ok := builder[preVote.Height][preVote.Signatory]; !ok {
-		builder[preVote.Height][preVote.Signatory] = preVote
-	}
-}
-
-// Polka finds the `Polka` with the highest height that has enough
-// `PreVotes` to be greater than or equal to the `consensusThreshold`
-//
-// By construction duplicate votes from the same signatory will only
-// count as one vote. However, it does assume that each SignedPreVote
-// has a valid header and signature.
-func (builder PolkaBuilder) Polka(consensusThreshold int) (Polka, bool) {
-	highestPolkaFound := false
-	highestPolka := Polka{}
-	for height, preVotes := range builder {
-		if !highestPolkaFound || height > highestPolka.Height {
-			if len(preVotes) < consensusThreshold {
-				continue
-			}
-			highestPolkaFound = true
-
-			// Note: also not used
-			preVotesForNil := 0
-
-			preVotesForBlock := map[sig.Hash]int{}
-			for _, preVote := range preVotes {
-				if preVote.Block == nil {
-					// This is dead code since `preVotesForNil` is
-					// never used
-					preVotesForNil++
-
-					// This does let us skip nill blocks, but we
-					// already need to check for valid headers and
-					// signatures before any votes reach to this
-					// function. In other words, I think we should
-					// remove the whole if statement here.
-					continue
-				}
-				numPreVotes := preVotesForBlock[preVote.Block.Header]
-				numPreVotes++
-				preVotesForBlock[preVote.Block.Header] = numPreVotes
-			}
-
-			polkaFound := false
-			for blockHeader, numPreVotes := range preVotesForBlock {
-				if numPreVotes >= consensusThreshold {
-					polkaFound = true
-					for _, preVote := range preVotes {
-						if preVote.Block != nil &&
-							preVote.Block.Header.Equal(blockHeader) {
-
-							highestPolka.Block = preVote.Block
-							highestPolka.Round = preVote.Round
-							highestPolka.Height = preVote.Height
-							highestPolka.Signatories =
-								append(highestPolka.Signatories,
-									preVote.Signatory)
-							highestPolka.Signatures =
-								append(highestPolka.Signatures,
-									preVote.Signature)
-=======
-	return fmt.Sprintf("Polka(Block=%s,Round=%d,Height=%d)",
-		blockHeader,
-		polka.Round,
-		polka.Height)
+	return fmt.Sprintf("Polka(Block=%s,Round=%d,Height=%d)", blockHeader, polka.Round, polka.Height)
 }
 
 // PolkaBuilder is used to build up collections of SignedPreVotes at different Heights and Rounds and then build Polkas
 // wherever there are enough SignedPreVotes to do so.
 type PolkaBuilder map[Height]map[Round]map[sig.Signatory]SignedPreVote
+
+func NewPolkaBuilder() PolkaBuilder {
+	return PolkaBuilder{}
+}
 
 // Insert a SignedPreVote into the PolkaBuilder. This will include the SignedPreVote in all attempts to build a Polka
 // for the respective Height.
@@ -320,7 +211,6 @@
 							polka.Block = preVote.Block
 							polka.Round = preVote.Round
 							polka.Height = preVote.Height
->>>>>>> c584625d
 						}
 						polka.Signatures = append(polka.Signatures, preVote.Signature)
 						polka.Signatories = append(polka.Signatories, preVote.Signatory)
@@ -350,46 +240,18 @@
 			if len(polka.Signatures) != len(polka.Signatories) {
 				panic(fmt.Errorf("expected the number of signatures (%v) to be equal to the number of signatories (%v)", len(polka.Signatures), len(polka.Signatories)))
 			}
-<<<<<<< HEAD
-			if polkaFound {
-				continue
-			}
-
-			// I am unable to get this code to be run given the
-			// assumption that only valid SignedPreVote will be
-			// inserted. Let me know what case this is supposed to
-			// catch and if we need it here.
-			for _, preVote := range preVotes {
-				if preVote.Block == nil {
-					highestPolka.Block = preVote.Block
-					highestPolka.Round = preVote.Round
-					highestPolka.Height = preVote.Height
-					highestPolka.Signatories =
-						append(highestPolka.Signatories, preVote.Signatory)
-					highestPolka.Signatures =
-						append(highestPolka.Signatures, preVote.Signature)
-				}
-			}
-=======
 			if len(polka.Signatures) < consensusThreshold {
 				panic(fmt.Errorf("expected the number of signatures (%v) to be greater than or equal to the consensus threshold (%v)", len(polka.Signatures), consensusThreshold))
 			}
 		}
 		if polka.Height != height {
 			panic(fmt.Errorf("expected the polka height (%v) to equal %v", polka.Height, height))
->>>>>>> c584625d
 		}
 	}
 	return polka, polkaFound
 }
 
-<<<<<<< HEAD
-// Drop removes all registered SignedPreVote below the given height.
-// Essentially, call this on your current height when you have found a
-// polka.
-=======
 // Drop removes all SignedPreVotes below the given Height.
->>>>>>> c584625d
 func (builder PolkaBuilder) Drop(dropHeight Height) {
 	for height := range builder {
 		if height < dropHeight {
