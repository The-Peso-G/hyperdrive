--- conflicted
+++ resolved
@@ -101,18 +101,6 @@
 	}
 }
 
-func NewBlockchain() Blockchain {
-	genesis := Genesis()
-	return Blockchain{
-		head: Commit{
-			Polka: Polka{
-				Block: &genesis,
-			},
-		},
-		tail: map[sig.Hash]Commit{},
-	}
-}
-
 func (blockchain *Blockchain) Height() Height {
 	if blockchain.head.Polka.Block == nil {
 		return Genesis().Height
@@ -134,13 +122,8 @@
 	return *blockchain.head.Polka.Block, true
 }
 
-<<<<<<< HEAD
 func (blockchain *Blockchain) Block(header sig.Hash) (SignedBlock, bool) {
-	commit, ok := blockchain.tail[header]
-=======
-func (blockchain *Blockchain) Block(header sig.Hash) (Block, bool) {
 	commit, ok := blockchain.blocks[header]
->>>>>>> e37b3106
 	if !ok || commit.Polka.Block == nil {
 		return Genesis(), false
 	}
