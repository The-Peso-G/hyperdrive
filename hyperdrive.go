--- conflicted
+++ resolved
@@ -101,16 +101,7 @@
 	)
 
 	hyperdrive.shardReplicas[shard.Hash] = r
-<<<<<<< HEAD
-	hyperdrive.shardHistory = append(hyperdrive.shardHistory, shard.Hash)
 	hyperdrive.ticksPerShard[shard.Hash] = 0
-	if len(hyperdrive.shardHistory) > NumHistoricalShards {
-		delete(hyperdrive.shardReplicas, hyperdrive.shardHistory[0])
-		hyperdrive.shardHistory = hyperdrive.shardHistory[1:]
-	}
-=======
-	hyperdrive.ticksPerShard[shard.Hash] = 0
->>>>>>> 2ee119f8
 
 	r.Init()
 }
