--- conflicted
+++ resolved
@@ -127,20 +127,11 @@
 	return machine.currentRound
 }
 
-<<<<<<< HEAD
-func (machine *machine) LastBlock() *block.SignedBlock {
-	if machine.lastCommit.Polka.Block != nil {
-		return machine.lastCommit.Polka.Block
-=======
 func (machine *machine) LastBlock() block.SignedBlock {
-	if machine.lastCommit != nil {
-		if machine.lastCommit.Polka.Block == nil {
-			panic("invariant violated: nil block committed")
-		}
-		return *machine.lastCommit.Polka.Block
->>>>>>> 37f8aaa4
-	}
-	return block.Genesis()
+	if machine.lastCommit.Polka.Block == nil {
+		panic("invariant violated: nil block committed")
+	}
+	return *machine.lastCommit.Polka.Block
 }
 
 func (machine *machine) StartRound(round block.Round, lastCommit *block.Commit) Action {
@@ -154,13 +145,8 @@
 	}
 
 	committed := Commit{}
-<<<<<<< HEAD
-	if commit != nil {
-		machine.lastCommit = *commit
-=======
 	if lastCommit != nil {
-		machine.lastCommit = lastCommit
->>>>>>> 37f8aaa4
+		machine.lastCommit = *lastCommit
 		committed = Commit{
 			Commit: *lastCommit,
 		}
