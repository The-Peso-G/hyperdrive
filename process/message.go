--- conflicted
+++ resolved
@@ -3,12 +3,7 @@
 import (
 	"crypto/ecdsa"
 	"crypto/sha256"
-<<<<<<< HEAD
-=======
-	"encoding"
-	"encoding/json"
 	"errors"
->>>>>>> ab134d11
 	"fmt"
 	"io"
 
